{
  "private": true,
  "type": "module",
  "version": "0.0.0",
  "description": "Client-side log store and sync protocol",
  "main": "dist/index.js",
  "files": [
    "./dist/*"
  ],
  "scripts": {
    "lint": "eslint \"./**/*.{ts,js}\"",
    "build-tests": "esbuild test/index.ts --target=es2020 --bundle --keep-names > test/test-bundle.js",
    "test": "esbuild test/index.ts --target=es2020 --bundle --keep-names | tape-run | tap-arc",
    "build-cjs": "esbuild src/*.ts --format=cjs --keep-names --tsconfig=tsconfig.build.json --outdir=./dist --out-extension:.js=.cjs --sourcemap=inline",
    "build-esm": "esbuild src/*.ts --format=esm --keep-names --tsconfig=tsconfig.build.json --outdir=./dist --sourcemap=inline",
    "build": "mkdir -p ./dist && rm -rf ./dist/* && npm run build-cjs && npm run build-esm",
    "start": "concurrently --kill-others \"npx partykit dev\" \"npx vite\"",
    "preversion": "npm run lint",
    "version": "auto-changelog -p --template keepachangelog --breaking-pattern 'BREAKING CHANGE:' && git add CHANGELOG.md",
    "postversion": "git push --follow-tags && npm publish",
    "prepublishOnly": "npm run build"
  },
  "dependencies": {
    "@bicycle-codes/idb": "^8.0.0",
    "@bicycle-codes/request": "^0.6.0",
    "@noble/hashes": "^1.4.0",
    "browser-level": "^1.0.1",
    "charwise": "^3.0.1",
    "dexie": "^4.0.1",
    "fauna": "^1.3.1",
    "json-canon": "^1.0.1",
    "level-web-stream": "^1.1.0",
    "monotonic-timestamp": "^0.0.9",
    "nanoevents": "^9.0.0",
    "nanoid": "^5.0.6",
    "partysocket": "^1.0.1",
    "uint8arrays": "^5.0.2"
  },
  "devDependencies": {
<<<<<<< HEAD
    "@bicycle-codes/identity": "^0.7.0",
=======
    "@bicycle-codes/identity": "^0.4.2",
>>>>>>> 7b9efe2e
    "@bicycle-codes/tapzero": "^0.9.2",
    "@nichoth/debug": "^0.6.7",
    "@oddjs/odd": "^0.37.2",
    "@preact/preset-vite": "^2.8.1",
    "@preact/signals": "^1.2.2",
    "@ssc-half-light/util": "^0.11.5",
    "@types/node": "^20.11.27",
    "@typescript-eslint/eslint-plugin": "^7.1.1",
    "@typescript-eslint/parser": "^7.1.1",
    "auto-changelog": "^2.4.0",
    "concurrently": "^8.2.2",
    "esbuild": "^0.20.1",
    "eslint": "^8.57.0",
    "eslint-config-standard": "^17.1.0",
    "faunadb": "^4.8.0",
    "htm": "^3.1.1",
    "partykit": "^0.0.104",
    "postcss-nesting": "^12.0.3",
    "preact": "^10.19.6",
    "route-event": "^4.2.20",
    "tap-arc": "^1.2.2",
    "tape-run": "^11.0.0",
    "typescript": "^5.3.3",
    "vite": "^5.1.6"
  },
  "exports": {
    ".": {
      "import": "./dist/index.js",
      "require": "./dist/index.cjs"
    },
    "./store": {
      "import": "./dist/store.js",
      "require": "./dist/store.cjs"
    },
    "./actions": {
      "import": "./dist/actions.js",
      "require": "./dist/actions.cjs"
    },
    "./*": {
      "import": [
        "./dist/*.js",
        "./dist/*"
      ],
      "require": [
        "./dist/*.cjs",
        "./dist/*"
      ]
    }
  },
  "author": "nichoth <nichoth@gmail.com> (https://nichoth.com)"
}<|MERGE_RESOLUTION|>--- conflicted
+++ resolved
@@ -37,11 +37,7 @@
     "uint8arrays": "^5.0.2"
   },
   "devDependencies": {
-<<<<<<< HEAD
     "@bicycle-codes/identity": "^0.7.0",
-=======
-    "@bicycle-codes/identity": "^0.4.2",
->>>>>>> 7b9efe2e
     "@bicycle-codes/tapzero": "^0.9.2",
     "@nichoth/debug": "^0.6.7",
     "@oddjs/odd": "^0.37.2",
